--- conflicted
+++ resolved
@@ -20,11 +20,7 @@
 	"time"
 
 	"github.com/Comcast/sheens/core"
-<<<<<<< HEAD
 	"github.com/Comcast/sheens/interpreters"
-=======
-	"github.com/Comcast/sheens/interpreters/ecmascript"
->>>>>>> 38435671
 
 	"github.com/jsccast/yaml"
 )
@@ -46,13 +42,7 @@
 	}
 
 	s := &Session{
-<<<<<<< HEAD
 		Interpreters:  interpreters.Standard(),
-=======
-		Interpreters: map[string]core.Interpreter{
-			"ecmascript": ecmascript.NewInterpreter(),
-		},
->>>>>>> 38435671
 		Doc:           "A test session",
 		ParsePatterns: true,
 		IOs: []IO{
@@ -71,8 +61,7 @@
 						Doc:     "Just an example of using a guard.",
 						Pattern: `{"doubled":"?n"}`,
 						GuardSource: &core.ActionSource{
-							Interpreter: "ecmascript",
-							Source:      "var bs = _.bindings; if (bs.n != 2) { bs = null; } return bs;",
+							Source: "var bs = _.bindings; if (bs.n != 2) { bs = null; } return bs;",
 						},
 					},
 				},
@@ -97,11 +86,7 @@
 	s.ShowStdout = true
 	s.ShowStdin = true
 
-<<<<<<< HEAD
-	if err := s.Run(ctx, "..", "mcrew", "-s", "specs", "-d", "", "-I", "-O", "-h", ""); err != nil {
-=======
 	if err := s.Run(ctx, "..", "mcrew", "-v", "-s", "specs", "-d", "", "-I", "-O", "-h", ""); err != nil {
->>>>>>> 38435671
 		panic(err)
 	}
 }