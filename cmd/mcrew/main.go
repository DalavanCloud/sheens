--- conflicted
+++ resolved
@@ -73,12 +73,6 @@
 		monitor(ctx, s.Processing, "emitted", true)
 	} else if *emitToStdout {
 		monitor(ctx, s.Emitted, "emitted", *emitToStdout)
-<<<<<<< HEAD
-
-=======
-	} else if *emitToStdout {
-		monitor(ctx, s.Emitted, "emitted", true)
->>>>>>> 38435671
 	}
 	monitor(ctx, s.Errors, "errors", false)
 
